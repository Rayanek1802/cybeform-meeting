--- conflicted
+++ resolved
@@ -14,13 +14,7 @@
 import { meetingsApi, projectsApi, type Meeting, type ProcessingStatus, type MeetingPreview } from '../lib/api'
 import { formatDate, formatDuration } from '../lib/utils'
 import Layout from '../components/Layout'
-<<<<<<< HEAD
 import ReportFormatter from '../components/ReportFormatter'
-=======
-import MeetingInfoTable from '../components/MeetingInfoTable'
-import TranscriptTable from '../components/TranscriptTable'
-import StructuredReportTable from '../components/StructuredReportTable'
->>>>>>> 423bf4dd
 
 const MeetingDetail: React.FC = () => {
   const { projectId, meetingId } = useParams<{ projectId: string; meetingId: string }>()
@@ -248,8 +242,6 @@
           </div>
         </div>
 
-        {/* Meeting Information Table */}
-        {meeting && <MeetingInfoTable meeting={meeting} />}
 
         {/* Processing Progress */}
         {meeting?.status === 'En cours de traitement' && status && (
@@ -289,19 +281,44 @@
               </TabsList>
               
               <TabsContent value="report" className="space-y-0">
-<<<<<<< HEAD
                 <ReportFormatter htmlContent={preview.report_html} />
-=======
-                <StructuredReportTable reportHtml={preview.report_html} />
->>>>>>> 423bf4dd
               </TabsContent>
               
               <TabsContent value="transcript" className="space-y-0">
-                <TranscriptTable 
-                  segments={preview.transcript} 
-                  searchTerm={searchTerm}
-                  onSearchChange={setSearchTerm}
-                />
+                <Card className="border-gray-200">
+                  <CardHeader>
+                    <div className="flex items-center justify-between">
+                      <CardTitle>Transcription complète</CardTitle>
+                      <div className="relative">
+                        <Search className="absolute left-3 top-1/2 transform -translate-y-1/2 text-gray-400 h-4 w-4" />
+                        <Input
+                          placeholder="Rechercher dans la transcription..."
+                          value={searchTerm}
+                          onChange={(e) => setSearchTerm(e.target.value)}
+                          className="pl-10 w-80"
+                        />
+                      </div>
+                    </div>
+                  </CardHeader>
+                  <CardContent>
+                    <div className="space-y-4 max-h-96 overflow-y-auto">
+                      {filteredTranscript.map((segment, index) => (
+                        <div key={index} className="border-l-4 border-blue-200 pl-4 py-2 bg-gray-50 rounded-r-lg">
+                          <div className="flex items-center gap-3 mb-2">
+                            <Badge variant="outline" className="text-xs">
+                              {segment.speaker}
+                            </Badge>
+                            <span className="text-xs text-gray-500">
+                              {Math.floor(segment.start_time / 60)}:{String(Math.floor(segment.start_time % 60)).padStart(2, '0')} - 
+                              {Math.floor(segment.end_time / 60)}:{String(Math.floor(segment.end_time % 60)).padStart(2, '0')}
+                            </span>
+                          </div>
+                          <p className="text-sm text-gray-800">{segment.text}</p>
+                        </div>
+                      ))}
+                    </div>
+                  </CardContent>
+                </Card>
               </TabsContent>
             </Tabs>
           </motion.div>
